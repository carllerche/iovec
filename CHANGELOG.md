<<<<<<< HEAD
# 0.2.0 (unknown)

* Use a more reliable internal struct representation (#9)
=======
# 0.1.2 (January 26th, 2018)

* Add support for non-windows/unix targets (#10)
>>>>>>> d13b80cc

# 0.1.1 (October 5th, 2017)

* Fix soundness bug: Assert slice lengths are always > 0 (#5)

# 0.1.0 (March 14th, 2017)

* Initial release<|MERGE_RESOLUTION|>--- conflicted
+++ resolved
@@ -1,12 +1,10 @@
-<<<<<<< HEAD
 # 0.2.0 (unknown)
 
 * Use a more reliable internal struct representation (#9)
-=======
+
 # 0.1.2 (January 26th, 2018)
 
 * Add support for non-windows/unix targets (#10)
->>>>>>> d13b80cc
 
 # 0.1.1 (October 5th, 2017)
 
